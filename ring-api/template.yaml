AWSTemplateFormatVersion: "2010-09-09"
Transform: AWS::Serverless-2016-10-31
Description: "ring-api"

Parameters:
  RingApiKey:
    Type: String
    Description: "API Key for Ring API"
    NoEcho: true
  Environment:
    Type: String
    Description: "Environment name (dev/prod)"
    Default: prod
    AllowedValues:
      - dev
      - prod
  S3BucketName:
    Type: String
    Description: "S3 bucket name for data storage"
    Default: vogelring-data
  DynamoTableName:
    Type: String
    Description: "DynamoDB table name"
    Default: vogelring
  CloudFrontDomain:
    Type: String
    Description: "CloudFront domain"
    Default: vogelring.com
  CloudFrontKeyPairId:
    Type: String
    Description: "CloudFront key pair ID"
    Default: KTPUWAUUDMT2M
  SSMPrivateKeyParam:
    Type: String
    Description: "SSM parameter for CloudFront private key"
    Default: /vogelring/cloudfront-private-key

Globals:
  Function:
    Timeout: 20
    MemorySize: 256
    Runtime: python3.12
  Api:
    Cors:
      AllowMethods: "'GET,POST,PUT,DELETE,OPTIONS'"
      AllowHeaders: "'Content-Type,X-Amz-Date,Authorization,X-Api-Key,X-Amz-Security-Token,Accept'"
      AllowOrigin: "'*'"
      AllowCredentials: "'true'"
    MethodSettings:
      - ThrottlingRateLimit: 2
        ThrottlingBurstLimit: 10
        MetricsEnabled: true
        ResourcePath: "/*"
        HttpMethod: "*"
    GatewayResponses:
      DEFAULT_4XX:
        ResponseParameters:
          Headers:
            Access-Control-Allow-Origin: "'*'"
            Access-Control-Allow-Headers: "'Content-Type,X-Amz-Date,Authorization,X-Api-Key,X-Amz-Security-Token,Accept'"
            Access-Control-Allow-Methods: "'GET,POST,PUT,DELETE,OPTIONS'"
      DEFAULT_5XX:
        ResponseParameters:
          Headers:
            Access-Control-Allow-Origin: "'*'"
            Access-Control-Allow-Headers: "'Content-Type,X-Amz-Date,Authorization,X-Api-Key,X-Amz-Security-Token,Accept'"
            Access-Control-Allow-Methods: "'GET,POST,PUT,DELETE,OPTIONS'"

Resources:
  # Cognito User Pool for authentication
  CognitoUserPool:
    Type: AWS::Cognito::UserPool
    Properties:
      UserPoolName: !Sub "${AWS::StackName}-user-pool"
      Schema:
        - Name: email
          AttributeDataType: String
          Mutable: false
          Required: true
      AutoVerifiedAttributes:
        - email
      Policies:
        PasswordPolicy:
          MinimumLength: 8
          RequireUppercase: true
          RequireLowercase: true
          RequireNumbers: true
          RequireSymbols: false
      EmailConfiguration:
        EmailSendingAccount: COGNITO_DEFAULT
      AdminCreateUserConfig:
        AllowAdminCreateUserOnly: false
      UserPoolTags:
        Environment: !Ref Environment

  # Cognito User Pool Client
  CognitoUserPoolClient:
    Type: AWS::Cognito::UserPoolClient
    Properties:
      UserPoolId: !Ref CognitoUserPool
      ClientName: !Sub "${AWS::StackName}-client"
      GenerateSecret: false
      SupportedIdentityProviders:
        - COGNITO
      CallbackURLs:
        - !Sub "https://${CloudFrontDomain}/auth/callback"
        - "http://localhost:5173/auth/callback" # For local development
      LogoutURLs:
        - !Sub "https://${CloudFrontDomain}/auth/logout"
        - "http://localhost:5173/auth/logout" # For local development
      AllowedOAuthFlows:
        - code
      AllowedOAuthScopes:
        - email
        - openid
        - profile
      ExplicitAuthFlows:
        - ALLOW_USER_SRP_AUTH
        - ALLOW_REFRESH_TOKEN_AUTH
        - ALLOW_USER_PASSWORD_AUTH
      TokenValidityUnits:
        AccessToken: hours
        IdToken: hours
        RefreshToken: days
      AccessTokenValidity: 24
      IdTokenValidity: 24
      RefreshTokenValidity: 30

  # Writer Lambda for POST, PUT, DELETE
  RingApiWriterFunction:
    Type: AWS::Serverless::Function
    Properties:
      ReservedConcurrentExecutions: 1
      Handler: api.app.lambda_handler
      CodeUri: src
      Description: "Ring API Writer Lambda function"
      Architectures:
        - x86_64
      Tracing: Active
      Events:
        PostRequest:
          Type: Api
          Properties:
            Path: /{proxy+}
            Method: POST
        PutRequest:
          Type: Api
          Properties:
            Path: /{proxy+}
            Method: PUT
        DeleteRequest:
          Type: Api
          Properties:
            Path: /{proxy+}
            Method: DELETE
      Environment:
        Variables:
          POWERTOOLS_SERVICE_NAME: PowertoolsRingApi
          POWERTOOLS_METRICS_NAMESPACE: Powertools
          LOG_LEVEL: INFO
          BUCKET: !Ref S3BucketName
          SIGHTINGS_FILE: sightings.pkl
          API_KEY: !Ref RingApiKey
          CLOUDFRONT_DOMAIN: !Ref CloudFrontDomain
          CLOUDFRONT_KEY_PAIR_ID: !Ref CloudFrontKeyPairId
          CLOUDFRONT_PRIVATE_KEY_PARAM_NAME: !Ref SSMPrivateKeyParam
          ENVIRONMENT: !Ref Environment
          USER_POOL_ID: !Ref CognitoUserPool
          USER_POOL_CLIENT_ID: !Ref CognitoUserPoolClient
<<<<<<< HEAD
=======
          DYNAMO_TABLE_NAME: !Ref DynamoTableName
>>>>>>> 193f3c45
      Tags:
        LambdaPowertools: python
        Environment: !Ref Environment
      Policies:
        - S3ReadPolicy:
            BucketName: !Ref S3BucketName
        - S3CrudPolicy:
            BucketName: !Ref S3BucketName
        - DynamoDBReadPolicy:
            TableName: !Ref DynamoTableName
        - DynamoDBCrudPolicy:
            TableName: !Ref DynamoTableName
        - Statement:
            - Effect: Allow
              Action:
                - ssm:GetParameter
              Resource:
                - !Sub "arn:aws:ssm:${AWS::Region}:${AWS::AccountId}:parameter${SSMPrivateKeyParam}"
            - Effect: Allow
              Action:
                - cognito-idp:GetUser
                - cognito-idp:ListUsers
              Resource: !GetAtt CognitoUserPool.Arn

  # Reader Lambda for GET requests
  RingApiReaderFunction:
    Type: AWS::Serverless::Function
    Properties:
      ReservedConcurrentExecutions: 3
      Handler: api.app.lambda_handler
      CodeUri: src
      Description: "Ring API Reader Lambda function"
      Architectures:
        - x86_64
      Tracing: Active
      Events:
        GetRequest:
          Type: Api
          Properties:
            Path: /{proxy+}
            Method: GET
        OptionsRequest:
          Type: Api
          Properties:
            Path: /{proxy+}
            Method: OPTIONS
      Environment:
        Variables:
          POWERTOOLS_SERVICE_NAME: PowertoolsRingApi
          POWERTOOLS_METRICS_NAMESPACE: Powertools
          LOG_LEVEL: INFO
          BUCKET: !Ref S3BucketName
          SIGHTINGS_FILE: sightings.pkl
          API_KEY: !Ref RingApiKey
          CLOUDFRONT_DOMAIN: !Ref CloudFrontDomain
          CLOUDFRONT_KEY_PAIR_ID: !Ref CloudFrontKeyPairId
          CLOUDFRONT_PRIVATE_KEY_PARAM_NAME: !Ref SSMPrivateKeyParam
          ENVIRONMENT: !Ref Environment
          USER_POOL_ID: !Ref CognitoUserPool
          USER_POOL_CLIENT_ID: !Ref CognitoUserPoolClient
<<<<<<< HEAD
=======
          DYNAMO_TABLE_NAME: !Ref DynamoTableName
>>>>>>> 193f3c45
      Tags:
        LambdaPowertools: python
        Environment: !Ref Environment
      Policies:
        - S3ReadPolicy:
            BucketName: !Ref S3BucketName
        - DynamoDBReadPolicy:
            TableName: !Ref DynamoTableName
        - Statement:
            - Effect: Allow
              Action:
                - dynamodb:Query
              Resource:
                - !Sub "arn:aws:dynamodb:${AWS::Region}:${AWS::AccountId}:table/${DynamoTableName}"
            - Effect: Allow
              Action:
                - ssm:GetParameter
              Resource:
                - !Sub "arn:aws:ssm:${AWS::Region}:${AWS::AccountId}:parameter${SSMPrivateKeyParam}"
            - Effect: Allow
              Action:
                - cognito-idp:GetUser
                - cognito-idp:ListUsers
              Resource: !GetAtt CognitoUserPool.Arn

  ApplicationResourceGroup:
    Type: AWS::ResourceGroups::Group
    Properties:
      Name:
        Fn::Sub: ApplicationInsights-SAM-${AWS::StackName}
      ResourceQuery:
        Type: CLOUDFORMATION_STACK_1_0
  ApplicationInsightsMonitoring:
    Type: AWS::ApplicationInsights::Application
    Properties:
      ResourceGroupName:
        Ref: ApplicationResourceGroup
      AutoConfigurationEnabled: "true"

Outputs:
  Environment:
    Description: "Environment name"
    Value: !Ref Environment

  S3BucketName:
    Description: "S3 bucket name"
    Value: !Ref S3BucketName

  RingApi:
    Description: "API Gateway endpoint URL for health check"
    Value: !Sub "https://${ServerlessRestApi}.execute-api.${AWS::Region}.amazonaws.com/Prod/health"

  RingApiWriterFunction:
    Description: "Ring API Writer Lambda Function ARN"
    Value: !GetAtt RingApiWriterFunction.Arn

  RingApiReaderFunction:
    Description: "Ring API Reader Lambda Function ARN"
    Value: !GetAtt RingApiReaderFunction.Arn

  ApiGatewayUrl:
    Description: "API Gateway URL"
    Value: !Sub "https://${ServerlessRestApi}.execute-api.${AWS::Region}.amazonaws.com/Prod"
    Export:
      Name: !Sub "${AWS::StackName}-ApiGatewayUrl"

  CognitoUserPoolId:
    Description: "Cognito User Pool ID"
    Value: !Ref CognitoUserPool
    Export:
      Name: !Sub "${AWS::StackName}-UserPoolId"

  CognitoUserPoolClientId:
    Description: "Cognito User Pool Client ID"
    Value: !Ref CognitoUserPoolClient
    Export:
      Name: !Sub "${AWS::StackName}-UserPoolClientId"

  CognitoUserPoolArn:
    Description: "Cognito User Pool ARN"
    Value: !GetAtt CognitoUserPool.Arn<|MERGE_RESOLUTION|>--- conflicted
+++ resolved
@@ -167,10 +167,7 @@
           ENVIRONMENT: !Ref Environment
           USER_POOL_ID: !Ref CognitoUserPool
           USER_POOL_CLIENT_ID: !Ref CognitoUserPoolClient
-<<<<<<< HEAD
-=======
           DYNAMO_TABLE_NAME: !Ref DynamoTableName
->>>>>>> 193f3c45
       Tags:
         LambdaPowertools: python
         Environment: !Ref Environment
@@ -231,10 +228,7 @@
           ENVIRONMENT: !Ref Environment
           USER_POOL_ID: !Ref CognitoUserPool
           USER_POOL_CLIENT_ID: !Ref CognitoUserPoolClient
-<<<<<<< HEAD
-=======
           DYNAMO_TABLE_NAME: !Ref DynamoTableName
->>>>>>> 193f3c45
       Tags:
         LambdaPowertools: python
         Environment: !Ref Environment
